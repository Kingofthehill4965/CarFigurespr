import logging
from collections import defaultdict
from typing import TYPE_CHECKING

import discord
from discord import app_commands
from discord.ext import commands
from discord.utils import format_dt
from tortoise.exceptions import DoesNotExist

from carfigures.core.models import (
    CarInstance,
    DonationPolicy,
    Trade,
    TradeObject,
    Player,
    cars,
)
from carfigures.core.utils.paginator import FieldPageSource, Pages
from carfigures.core.utils.transformers import (
    CarEnabledTransform,
    CarInstanceTransform,
    EventEnabledTransform,
    TradeCommandType,
)
from carfigures.core.utils.buttons import ConfirmChoiceView
from carfigures.packages.cars.components import (
    SortingChoices,
    DonationRequest,
    CarFiguresViewer,
    inventory_privacy,
)
from carfigures.settings import settings

if TYPE_CHECKING:
    from carfigures.core.bot import CarFiguresBot

log = logging.getLogger("carfigures.packages.carfigures")


class Cars(commands.GroupCog, group_name=settings.cars_group_name):
    """
    View and manage your carfigures collection.
    """

    def __init__(self, bot: "CarFiguresBot"):
        self.bot = bot

    @app_commands.command(
        name=settings.garage_command_name, description=settings.garage_command_desc
    )
    @app_commands.checks.cooldown(1, 10, key=lambda i: i.user.id)
    async def garage(
        self,
        interaction: discord.Interaction["CarFiguresBot"],
        user: discord.User | None = None,
        sort: SortingChoices | None = None,
        reverse: bool = False,
        carfigure: CarEnabledTransform | None = None,
    ):
        """
        Show your garage!

        Parameters
        ----------
        user: discord.User
            The user whose garage you want to view, if not yours.
        sort: SortingChoices
            Choose how carfigures are sorted. Can be used to show duplicates.
        reverse: bool
            Reverse the output of the list.
        carfigure: Car
            Filter the list by a specific carfigure.
        """
        # simple variables
        player_obj = user or interaction.user
        await interaction.response.defer(thinking=True)

        try:
            player = await Player.get(discord_id=player_obj.id)
        except DoesNotExist:
            if player_obj == interaction.user:
                await interaction.followup.send(
                    f"You don't have any {settings.collectible_name} yet."
                )
            else:
                await interaction.followup.send(
                    f"{player_obj.name} doesn't have any {settings.collectible_name} yet."
                )
            return

        # Seeing if the player's garage is private.
        if player is not None:
            if (
                await inventory_privacy(self.bot, interaction, player, player_obj)
                is False
            ):
                return

        await player.fetch_related("cars")
        filters = {"car__id": carfigure.pk} if carfigure else {}
        # Having Ifs to filter the garage based on the player selection
        if sort:
            if sort == SortingChoices.duplicates:
                carfigures = await player.cars.filter(**filters)
                count = defaultdict(int)
                for car in carfigures:
                    count[car.carfigure.pk] += 1
                carfigures.sort(key=lambda m: (-count[m.carfigure.pk], m.carfigure.pk))
            elif sort == SortingChoices.favorite:
                carfigures = await player.cars.filter(**filters).order_by("-favorite")
            elif sort == SortingChoices.limited:
                carfigures = await player.cars.filter(**filters).order_by("-limited")
            elif sort == SortingChoices.stats_bonus:
                carfigures = await player.cars.filter(**filters)
                carfigures.sort(
                    key=lambda x: x.weight_bonus + x.horsepower_bonus, reverse=True
                )
            elif sort == SortingChoices.weight:
                carfigures = await player.cars.filter(**filters)
                carfigures.sort(key=lambda x: x.weight, reverse=True)
            elif sort == SortingChoices.horsepower:
                carfigures = await player.cars.filter(**filters)
                carfigures.sort(key=lambda x: x.horsepower, reverse=True)
            elif sort == SortingChoices.total_stats:
                carfigures = await player.cars.filter(**filters)
                carfigures.sort(key=lambda x: x.weight + x.horsepower, reverse=True)
            else:
                carfigures = await player.cars.filter(**filters).order_by(sort.value)
        else:
<<<<<<< HEAD
            carfigures = await player.cars.filter(**filters).order_by(
                "-favorite", "-limited"
            )
        # Error Handling where the player chooses a car he doesn't have or have no cars in general
=======
            carfigures = await player.cars.filter(**filters).order_by("-favorite", "-limited")
        # Error Handling where the player chooses a car he doesn't have or has no cars in general
>>>>>>> 9e6b571b
        if len(carfigures) < 1:
            car_txt = carfigure.full_name if carfigure else ""
            if player_obj == interaction.user:
                await interaction.followup.send(
                    f"You don't have any {car_txt} {settings.collectible_name} yet."
                )
            else:
                await interaction.followup.send(
                    f"{player_obj.name} doesn't have any {car_txt} {settings.collectible_name} yet."
                )
            return
        if reverse:
            carfigures.reverse()
        # Starting the Dropdown menu
        paginator = CarFiguresViewer(interaction, carfigures)
        if player_obj == interaction.user:
            await paginator.start()
        else:
            await paginator.start(content=f"Viewing {player_obj.name}'s garage!")

    @app_commands.command(
        name=settings.exhibit_command_name, description=settings.exhibit_command_desc
    )
    @app_commands.checks.cooldown(1, 60, key=lambda i: i.user.id)
    async def exhibit(
        self,
        interaction: discord.Interaction["CarFiguresBot"],
        user: discord.User | None = None,
        event: EventEnabledTransform | None = None,
        limited: bool | None = None,
    ):
        """
        Show your showroom in the bot.

        Parameters
        ----------
        user: discord.User
            The user whose showroom you want to view, if not yours.
        event: Event
            The event you want to see the showroom of
        limited: bool
            Whether you want to see the showroom of limited carfigures
        """
        # checking if the user is selected or Nothing
        # also Verify if the player's exhibit is private
        player_obj = user or interaction.user
        if user is not None:
            try:
                user = await Player.get(discord_id=player_obj.id)
            except DoesNotExist:
                await interaction.response.send_message(
                    f"{player_obj.name} doesn't have any {settings.collectible_name} yet."
                )
                return
            if (
                await inventory_privacy(self.bot, interaction, user, player_obj)
                is False
            ):
                return
        # Filter disabled cars, they do not count towards progression
        # Only ID and emoji is interesting for us
        bot_carfigures = {x: y.emoji_id for x, y in cars.items() if y.enabled}

        # Set of car IDs owned by the user
        filters = {"player__discord_id": player_obj.id, "car__enabled": True}
        if event:
            filters["event"] = event
            bot_carfigures = {
                x: y.emoji_id
                for x, y in cars.items()
                if y.enabled and y.created_at < event.end_date
            }
        if not bot_carfigures:
            await interaction.response.send_message(
                f"There are no {settings.collectible_name}s registered on this bot yet.",
                ephemeral=True,
            )
            return
        await interaction.response.defer(thinking=True)

        if limited is not None:
            filters["limited"] = limited
        owned_carfigures = set(
            x[0]
            for x in await CarInstance.filter(**filters)
            .distinct()  # Do not query everything
            .values_list("car_id")
        )

        entries: list[tuple[str, str]] = []

        def fill_fields(title: str, emoji_ids: set[int]):
            # check if we need to add "(continued)" to the field name
            first_field_added = False
            buffer = ""

            for emoji_id in emoji_ids:
                emoji = self.bot.get_emoji(emoji_id)
                if not emoji:
                    continue

                text = f"{emoji} "
                if len(buffer) + len(text) > 1024:
                    # hitting embed limits, adding an intermediate field
                    if first_field_added:
                        entries.append(("\u200b", buffer))
                    else:
                        entries.append((f"__**{title}**__", buffer))
                        first_field_added = True
                    buffer = ""
                buffer += text

            if buffer:  # add what's remaining
                if first_field_added:
                    entries.append(("\u200b", buffer))
                else:
                    entries.append((f"__**{title}**__", buffer))

        if owned_carfigures:
            # Getting the list of emoji IDs from the IDs of the owned carfigures
            fill_fields(
                f"⋄ Owned {settings.collectible_name}s | {len(owned_carfigures) if len(owned_carfigures) > 0 else '0'} total",
                set(bot_carfigures[x] for x in owned_carfigures),
            )
        else:
            entries.append(
                (f"__**Owned {settings.collectible_name.title()}s**__", "Nothing yet.")
            )
        # Getting the list of emoji IDs of any carfigures not owned by the player
        if missing := set(
            y for x, y in bot_carfigures.items() if x not in owned_carfigures
        ):
            fill_fields(
                f"⋄ Missing {settings.collectible_name.title()}s | {len(missing) if len(missing) > 0 else '0'} total",
                missing,
            )
        else:
            entries.append(
                (
                    f"__**:partying_face: No missing {settings.collectible_name}s, "
                    "congratulations! :partying_face:**__",
                    "\u200b",
                )
            )  # force empty field value
        # Running a pager to navigate between pages of Emoji IDs
        source = FieldPageSource(
            entries, per_page=5, inline=False, clear_description=False
        )
        event_str = f" ({event.name})" if event else ""
        limited_str = " limited" if limited else ""
        source.embed.description = (
            f"**⊾ {settings.bot_name}{event_str}{limited_str} Progression: "
            f"{round(len(owned_carfigures) / len(bot_carfigures) * 100, 1)}% | {len(owned_carfigures)}/{len(bot_carfigures)}**"
        )
        source.embed.colour = settings.default_embed_color
        source.embed.set_author(
            name=player_obj.display_name, icon_url=player_obj.display_avatar.url
        )

        pages = Pages(source=source, interaction=interaction, compact=True)
        await pages.start()

    @app_commands.command(
        name=settings.show_command_name, description=settings.show_command_desc
    )
    @app_commands.checks.cooldown(1, 5, key=lambda i: i.user.id)
    async def show(
        self,
        interaction: discord.Interaction,
        carfigure: CarInstanceTransform,
    ):
        """
        Display info from your carfigures collection.

        Parameters
        ----------
        carfigure: CarInstance
            The carfigure you want to inspect
        event: Event
            The event you want to inspect
        limited: bool
            Whether you want to inspect limited carfigures
        """
        await interaction.response.defer(thinking=True)
        content, file = await carfigure.prepare_for_message(interaction)
        await interaction.followup.send(content=content, file=file)
        file.close()

    @app_commands.command(
        name=settings.info_command_name, description=settings.info_command_desc
    )
    @app_commands.checks.cooldown(1, 5, key=lambda i: i.user.id)
    async def info(
        self, interaction: discord.Interaction, carfigure: CarEnabledTransform
    ):
        """
        Display info from a specific carfigure.

        Parameters
        ----------
        carfigure: CarInstance
            The carfigure you want to inspect
        """
        emoji = (
            self.bot.get_emoji(carfigure.emoji_id) or ""
        )  # Get emoji or an empty string if not found
        car_info_embed = discord.Embed(
            title=f"{emoji} {carfigure.full_name} Information:",
            description=(
                f"**⋄ Short Name:** {carfigure.short_name}\n"
                f"**⋄ Catch Names:** {''.join(carfigure.catch_names)}\n"
                f"**⋄ {settings.cartype_replacement}:** {carfigure.cached_cartype.name}\n"
                f"**⋄ {settings.country_replacement}:** {carfigure.cached_country.name if carfigure.cached_country else 'None'}\n"
                f"**⋄ Rarity:** {carfigure.rarity}\n"
                f"**⋄ {settings.horsepower_replacement}:** {carfigure.horsepower}\n"
                f"**⋄ {settings.weight_replacement}:** {carfigure.weight}\n"
                f"**⋄ Capacity Name:** {carfigure.capacity_name}\n"
                f"**⋄ Capacity Description:** {carfigure.capacity_description}\n"
                f"**⋄ Image Credits:** {carfigure.image_credits}\n"
                f"**⋄ {settings.collectible_name.title()} Suggester:** {carfigure.car_suggester}"
            ),
            color=settings.default_embed_color,
        )
        await interaction.response.send_message(
            embed=car_info_embed
        )  # Send the car information embed as a response

    @app_commands.command(
        name=settings.last_command_name, description=settings.last_command_desc
    )
    @app_commands.checks.cooldown(1, 60, key=lambda i: i.user.id)
    async def last(
        self, interaction: discord.Interaction, user: discord.User | None = None
    ):
        """
        Display info of your or another users last caught carfigure.

        Parameters
        ----------
        user: discord.Member
            The user you would like to see
        """
        player_obj = user if user else interaction.user
        await interaction.response.defer(thinking=True)
        # Try to check if the player have any carfigures
        try:
            player = await Player.get(discord_id=player_obj.id)
        except DoesNotExist:
            msg = f"{'You do' if player is None else f'{player_obj.display_name} does'}"
            await interaction.followup.send(
                f"{msg} not have any {settings.collectible_name} yet.",
                ephemeral=True,
            )
            return

        if user is not None:
            if (
                await inventory_privacy(self.bot, interaction, player, player_obj)
                is False
            ):
                return
        # Sort the cars in the player inventory by -id which means by id but reversed
        # Then Selects the first car in that list
        carfigure = (
            await player.cars.all().order_by("-id").first().select_related("car")
        )
        if not carfigure:
            msg = (
                f"{'You do' if [player] is None else f'{player_obj.display_name} does'}"
            )
            await interaction.followup.send(
                f"{msg} not have any {settings.collectible_name} yet.",
                ephemeral=True,
            )
            return

        content, file = await carfigure.prepare_for_message(interaction)
        await interaction.followup.send(content=content, file=file)
        file.close()

    @app_commands.command(
        name=settings.favorite_command_name, description=settings.favorite_command_desc
    )
    async def favorite(
        self,
        interaction: discord.Interaction,
        carfigure: CarInstanceTransform,
        event: EventEnabledTransform | None = None,
        limited: bool | None = None,
    ):
        """
        Set favorite carfigures.

        Parameters
        ----------
        carfigure: CarInstance
            The carfigure you want to set/unset as favorite
        event: Event
            Filter the results of autocompletion to an event. Ignored afterwards.
        limited: bool
            Filter the results of autocompletion to limiteds. Ignored afterwards.
        """
        # Checks if the car is not favorited
        if not carfigure.favorite:
            player = await Player.get(discord_id=interaction.user.id).prefetch_related(
                "cars"
            )
            # Checks if the amount of the cars that have been favorited equals to the limit
            if (
                await player.cars.filter(favorite=True).count()
                >= settings.max_favorites
            ):
                await interaction.response.send_message(
                    f"You cannot set more than {settings.max_favorites} "
                    f"favorite {settings.collectible_name}s.",
                    ephemeral=True,
                )
                return
            # Sends a request to favorite the car and saves it in the database
            carfigure.favorite = True  # type: ignore
            await carfigure.save()
            emoji = self.bot.get_emoji(carfigure.carfigure.emoji_id) or ""
            await interaction.response.send_message(
                f"{emoji} `#{carfigure.pk:0X}` {carfigure.carfigure.full_name} "
                f"is now a favorite {settings.collectible_name}!",
                ephemeral=True,
            )
        # Unfavorite the carfigure
        else:
            carfigure.favorite = False  # type: ignore
            await carfigure.save()
            emoji = self.bot.get_emoji(carfigure.carfigure.emoji_id) or ""
            await interaction.response.send_message(
                f"{emoji} `#{carfigure.pk:0X}` {carfigure.carfigure.full_name} "
                f"isn't a favorite {settings.collectible_name} anymore.",
                ephemeral=True,
            )

    @app_commands.command(
        name=settings.give_command_name,
        description=settings.give_command_desc,
        extras={"trade": TradeCommandType.PICK},
    )
    async def give(
        self,
        interaction: discord.Interaction,
        user: discord.User,
        carfigure: CarInstanceTransform,
        event: EventEnabledTransform | None = None,
        limited: bool | None = None,
    ):
        """
        Give a carfigure to a user.

        Parameters
        ----------
        user: discord.User
            The user you want to give a carfigure to
        carfigure: CarInstance
            The carfigure you're giving away
        event: Event
            Filter the results of autocompletion to an event. Ignored afterwards.
        limited: bool
            Filter the results of autocompletion to limiteds. Ignored afterwards.
        """
        if not carfigure.is_tradeable:
            await interaction.response.send_message(
                f"You cannot donate this {settings.collectible_name}.", ephemeral=True
            )
            return
        if user.bot:
            await interaction.response.send_message(
                "You cannot donate to bots.", ephemeral=True
            )
            return
        if await carfigure.is_locked():
            await interaction.response.send_message(
                f"This {settings.collectible_name} is currently locked for a trade. "
                "Please try again later."
            )
            return
        await carfigure.lock_for_trade()
        new_player, _ = await Player.get_or_create(discord_id=user.id)
        old_player = carfigure.player

        if new_player == old_player:
            await interaction.response.send_message(
                f"You cannot give a {settings.collectible_name} to yourself.",
                ephemeral=True,
            )
            await carfigure.unlock()
            return
        if new_player.donation_policy == DonationPolicy.ALWAYS_DENY:
            await interaction.response.send_message(
                "This user does not accept donations. You can use trades instead.",
                ephemeral=True,
            )
            await carfigure.unlock()
            return
        if new_player.discord_id in self.bot.blacklist_user:
            await interaction.response.send_message(
                "You cannot donate to a blacklisted user", ephemeral=True
            )
            await carfigure.unlock()
            return
        elif new_player.donation_policy == DonationPolicy.REQUEST_APPROVAL:
            await interaction.response.send_message(
                f"Hey {user.mention}, {interaction.user.name} wants to give you "
                f"{carfigure.description(include_emoji=True, bot=self.bot, is_trade=True)}!\n"
                "Do you accept this donation?",
                view=DonationRequest(self.bot, interaction, carfigure, new_player),
            )
            return

        carfigure.player = new_player
        carfigure.trade_player = old_player
        carfigure.favorite = False
        await carfigure.save()

        trade = await Trade.create(player1=old_player, player2=new_player)
        await TradeObject.create(trade=trade, carinstance=carfigure, player=new_player)

        cf_txt = carfigure.description(
            short=True, include_emoji=True, bot=self.bot, is_trade=True
        )

        await interaction.response.send_message(
            f"You just gave the {settings.collectible_name} {cf_txt} to {user.mention}!"
        )
        await carfigure.unlock()

    @app_commands.command(
        name=settings.count_command_name, description=settings.count_command_desc
    )
    async def count(
        self,
        interaction: discord.Interaction,
        carfigure: CarEnabledTransform | None = None,
        event: EventEnabledTransform | None = None,
        limited: bool | None = None,
        current_server: bool = False,
    ):
        """
        Count how many carfigures you have.

        Parameters
        ----------
        carfigure: Car
            The carfigure you want to count
        event: Event
            The event you want to count
        limited: bool
            Whether you want to count limited carfigures
        current_server: bool
            Only count carfigures caught in the current server
        """
        # Making Sure no errors happen when responding
        if interaction.response.is_done():
            return
        assert interaction.guild

        # Creating Filters to fullfil the parameters
        filters = {}
        if carfigure:
            filters["car"] = carfigure
        if limited is not None:
            filters["limited"] = limited
        if event:
            filters["event"] = event
        if current_server:
            filters["server_id"] = interaction.guild.id
        filters["player__discord_id"] = interaction.user.id
        await interaction.response.defer(ephemeral=True, thinking=True)

        # Entering the filter selected in the bot then give back info based on it
        cars = await CarInstance.filter(**filters).count()
        full_name = f"{carfigure.full_name} " if carfigure else ""
        plural = "s" if cars > 1 or cars == 0 else ""
        limited_str = "limited " if limited else ""
        event_str = f"{event.name} " if event else ""
        guild = f" caught in {interaction.guild.name}" if current_server else ""
        await interaction.followup.send(
            f"You have {cars} {event_str}{limited_str}"
            f"{full_name}{settings.collectible_name}{plural}{guild}."
        )

    @app_commands.command(
        name=settings.rarity_command_name, description=settings.rarity_command_desc
    )
    @app_commands.checks.cooldown(1, 60, key=lambda i: i.user.id)
    async def rarity(
        self,
        interaction: discord.Interaction,
        reverse: bool = False,
    ):
        """
        Show the rarity list of the bot

        Parameters
        ----------
        reverse: bool
            Whether to show the rarity list in reverse
        """

        # Filter enabled collectibles
        enabled_collectibles = [x for x in cars.values() if x.enabled]

        if not enabled_collectibles:
            await interaction.response.send_message(
                f"There are no collectibles registered in {settings.bot_name} yet.",
                ephemeral=True,
            )
            return

        # Group collectibles by rarity
        rarity_to_collectibles = {}
        for collectible in enabled_collectibles:
            rarity = collectible.rarity
            if rarity not in rarity_to_collectibles:
                rarity_to_collectibles[rarity] = []
            rarity_to_collectibles[rarity].append(collectible)

        # Sort the rarity_to_collectibles dictionary by rarity
        sorted_rarities = sorted(rarity_to_collectibles.keys(), reverse=reverse)

        # Display collectibles grouped by rarity
        entries = []
        for rarity in sorted_rarities:
            collectible_names = "\n".join(
                [
                    f"\u200b ⋄ {self.bot.get_emoji(c.emoji_id) or 'N/A'} {c.full_name}"
                    for c in rarity_to_collectibles[rarity]
                ]
            )
            entry = (f"∥ Rarity: {rarity}", f"{collectible_names}")
            entries.append(entry)

        # Starting the Pager
        per_page = 2  # Number of collectibles displayed on one page
        source = FieldPageSource(
            entries, per_page=per_page, inline=False, clear_description=False
        )
        source.embed.title = f"{settings.bot_name} Rarity List"
        source.embed.colour = settings.default_embed_color
        pages = Pages(source=source, interaction=interaction, compact=False)
        await pages.start()

    @app_commands.command(
        name=settings.compare_command_name, description=settings.compare_command_desc
    )
    @app_commands.checks.cooldown(1, 60, key=lambda i: i.user.id)
    async def compare(
        self,
        interaction: discord.Interaction,
        first: CarInstanceTransform,
        second: CarInstanceTransform,
    ):
        """
        Compare two carfigures

        Parameters
        ----------
        first: Car
            The first carfigure you want to compare
        second: Car
            The second carfigure you want to compare
        """

        # Simple variables
        player_obj = interaction.user
        await interaction.response.defer(thinking=True)
        assert interaction.guild

        # Making a placeholder for the player, and if statements to make sure it works perfectly
        player = await Player.get(discord_id=player_obj.id)
        if not player:
            await interaction.response.send_message(
                f"You do not have any {settings.collectible_name} yet.",
                ephemeral=True,
            )
            return

        # Creating an Embed to hold all these
        embed = discord.Embed(
            title=f"❖ {player_obj.display_name} Comparison!",
            description=f"⊰ **{first.carfigure.full_name} vs. {second.carfigure.full_name} ⊱**",
            colour=settings.default_embed_color,
        )

        embed.add_field(
            name="◊ Name",
            value=f""
            f"• ID\n"
            f"• {settings.cartype_replacement}\n"
            f"• {settings.country_replacement}\n"
            f"• Rarity\n"
            f"• {settings.horsepower_replacement}\n"
            f"• {settings.horsepower_replacement} Bonus\n"
            f"• {settings.weight_replacement}\n"
            f"• {settings.weight_replacement} Bonus\n"
            f"• Catch Date",
            inline=True,
        )
        embed.add_field(
            name=f"◊ {self.bot.get_emoji(first.carfigure.emoji_id) or 'N/A'} **{first.carfigure.full_name}**\n",
            value=f"≛ {first.pk}\n"
            f"≛ {first.carfigure.cached_cartype.name}\n"
            f"≛ {first.carfigure.cached_country.name if first.carfigure.cached_country else 'None'}\n"
            f"≛ {first.carfigure.rarity}\n"
            f"≛ {first.horsepower}\n"
            f"≛ {first.horsepower_bonus}\n"
            f"≛ {first.carfigure.weight}\n"
            f"≛ {first.weight_bonus}\n"
            f"≛ {format_dt(first.catch_date, style='R') if first.catch_date else 'N/A'}\n",
            inline=True,
        )
        embed.add_field(
            name=f"◊ {self.bot.get_emoji(second.carfigure.emoji_id) or 'N/A'} **{second.carfigure.full_name}**",
            value=f"≛ {second.pk}\n"
            f"≛ {second.carfigure.cached_cartype.name}\n"
            f"≛ {second.carfigure.cached_country.name if second.carfigure.cached_country else 'None'}\n"
            f"≛ {second.carfigure.rarity}\n"
            f"≛ {second.horsepower}\n"
            f"≛ {second.horsepower_bonus}\n"
            f"≛ {second.weight}\n"
            f"≛ {second.weight_bonus}\n"
            f"≛ {format_dt(second.catch_date, style='R') if second.catch_date else 'N/A'}\n",
            inline=True,
        )

        embed.set_footer(
            text=f"Requested by {player_obj.display_name}",
            icon_url=player_obj.display_avatar.url,
        )

        await interaction.followup.send(embed=embed)

    @app_commands.command()
    @app_commands.checks.cooldown(1, 120, key=lambda i: i.user.id)
    async def delete(
        self, interaction: discord.Interaction, carfigure: CarInstanceTransform
    ):
        """
        Delete one carfigure from your garage of your choice.

        Parameters
        ----------
        carfigure: Car
            The carfigure you want to delete.
        """
        bot_carfigures = {x: y.pk for x, y in cars.items() if y.enabled}

        if not bot_carfigures:
            await interaction.response.send_message(
                f"There are no {settings.collectible_name}s registered on this bot yet.",
                ephemeral=True,
            )
            return

        view = ConfirmChoiceView(interaction)
        await interaction.response.send_message(
            f"Are you sure you want to delete this {settings.collectible_name}?",
            view=view,
            ephemeral=True,
        )
        await view.wait()
        if view.value is None or not view.value:
            return

        await carfigure.delete()
        await interaction.followup.send(
            f"Successfully deleted the {settings.collectible_name}.", ephemeral=True
        )<|MERGE_RESOLUTION|>--- conflicted
+++ resolved
@@ -128,15 +128,10 @@
             else:
                 carfigures = await player.cars.filter(**filters).order_by(sort.value)
         else:
-<<<<<<< HEAD
             carfigures = await player.cars.filter(**filters).order_by(
                 "-favorite", "-limited"
             )
-        # Error Handling where the player chooses a car he doesn't have or have no cars in general
-=======
-            carfigures = await player.cars.filter(**filters).order_by("-favorite", "-limited")
         # Error Handling where the player chooses a car he doesn't have or has no cars in general
->>>>>>> 9e6b571b
         if len(carfigures) < 1:
             car_txt = carfigure.full_name if carfigure else ""
             if player_obj == interaction.user:
